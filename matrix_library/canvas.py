<<<<<<< HEAD
import numpy as np
from matrix_library import shapes as s, controller as ctrl
import time
=======
from matrix_library import shapes as s
>>>>>>> 8eb308cd
from PIL import Image
import platform
import numpy as np
import re
import time

# Detection of Platform for import
if re.search("armv|aarch64",platform.machine()) and re.search("csledpi",platform.node()):
    import zmq
else:
    import pygame

class Canvas:
    def __init__(self, backgroundcolor=(0, 0, 0), fps=30, limitFps=True, renderMode=""):
        """
        Initializes a Canvas object with the specified color.

        Parameters:
        - color (tuple): The RGB color value to fill the canvas with. Defaults to (0, 0, 0, 255).

        Attributes:
        - color (tuple): The RGB color value used to fill the canvas.
        - canvas (ndarray): The 4-dimensional NumPy array representing the canvas. RGB+alpha (always 255)
        - points (list): The list of points on the canvas.

        Returns:
        None
        """
        self.color = backgroundcolor
        self.canvas = np.zeros([128, 128, 3], dtype=np.uint8)
        self.canvas[:, :] = self.color
        self.points = self.get_points()
        self.prev_frame_time = time.perf_counter()
        self.frame_count = 0
        self.fps = fps
        self.limitFps = limitFps

        # deal with a blank renderMode; trying to auto-detect the 
        # specific raspberry PI LED Wall we have, otherwise fall back to pygame
        if renderMode == "":

            # first, detect if I'm on a pi/LEDwall system
            if re.search("armv|aarch64",platform.machine()) and re.search("csledpi",platform.node()):
                self.render = "zmq"
            else:
                self.render = "pygame"
        
        else:
            self.render = renderMode

        # specific python module imports and setup depending on rendering mode
        if self.render == "zmq":

            # Create the ZMQ connection
            self.context = zmq.Context()

            #  Socket to talk to server
            #print("Connecting to LED ZMQ server…")
            self.socket = self.context.socket(zmq.REQ)
            self.socket.connect("tcp://localhost:55000")

        elif self.render == "led":
            import rgbmatrix as m

            # Set up the options for the matrix
            options = m.RGBMatrixOptions()
            options.rows = 64
            options.cols = 64
            options.chain_length = 4
            options.parallel = 1
            options.hardware_mapping = "adafruit-hat-pwm"
            options.pixel_mapper_config = "U-mapper"
            options.gpio_slowdown = 3
            options.drop_privileges = True
            options.limit_refresh_rate_hz = 120
            options.pwm_bits = 6
            options.show_refresh_rate = False
            self.matrix = m.RGBMatrix(options=options)
            self.frame_canvas = self.matrix.CreateFrameCanvas()
    
        elif self.render == "pygame":


            # Initialize pygame
            pygame.init()
            self.screen = pygame.display.set_mode((640, 640))
            pygame.display.set_caption("Canvas")
        
        else:
            print("Unsupported renderMode given.")
            exit(1)

    def clear(self):
        """
        Clears the canvas by filling it with black.

        Parameters:
        - None

        Returns:
        - None
        """
        self.canvas = np.zeros([128, 128, 3], dtype=np.uint8)
        self.canvas[:, :] = [0, 0, 0]

    def fill(self, fillcolor):
        """
        Fills the canvas with the specified color.

        Parameters:
        - color: The color to fill the canvas with.

        Returns:
        None
        """
        self.canvas = np.zeros([128, 128, 3], dtype=np.uint8)
        self.canvas[:, :] = fillcolor

    def get_points(self):
        """
        Returns a 2D array of points representing a grid on a canvas.

        Returns:
            numpy.ndarray: A 2D array of points, where each row represents a point (x, y).
        """
        x, y = np.meshgrid(np.arange(128), np.arange(128))
        x, y = x.flatten(), y.flatten()
        return np.vstack((x, y)).T

    def add(self, item):
        """
        Adds a letter or bitmap to the canvas.

        Parameters:
            item: The item to be added.

        Returns:
            None
        """

        if isinstance(item, s.ColoredBitMap):
            for pixel in item.pixels:
                mask = pixel.contains_points(self.points)
                color = pixel.color

                reshaped_mask = mask.reshape(self.canvas.shape[:2])
                self.canvas[reshaped_mask] = color
            return

        mask = item.contains_points(self.points).reshape(self.canvas.shape[:2])
        self.canvas[mask] = item.color

    def draw(self):

        # # Limit the frame rate to a specified value
        if self.limitFps:
            frame_time = 1 / self.fps
            while((time.perf_counter() - self.prev_frame_time) < frame_time):
                time.sleep(1/self.fps/20)  # sleep for a portion of the frame time

        # # # # # # ## 
        # START - Rendering functions

        # Rendering for PyGame
        if self.render == "pygame":
            # Check for the close event
            for event in pygame.event.get():
                if event.type == pygame.QUIT:
                    quit()

            # NEW fill method using pygame blit from a PIL image
            # https://www.tutorialspoint.com/how-to-convert-pil-image-into-pygame-surface-image
            frame = Image.fromarray(self.canvas)
            resized_frame = frame.resize(
                size=(self.screen.get_height(), self.screen.get_width()),
                resample=Image.NEAREST,
            )
            pygame_surface = pygame.image.fromstring(
                resized_frame.tobytes(), resized_frame.size, "RGB"
            )
            self.screen.blit(pygame_surface, (0, 0))
            pygame.display.flip()

        # Rendering for direct LED Matrix
        if self.render == "led":

            # convert the numpy array to a PIL image
            frame = Image.fromarray(self.canvas)
            self.frame_canvas.SetImage(frame)

            # Swap the frames between the working frames
            self.frame_canvas = self.matrix.SwapOnVSync(self.frame_canvas)
        
        # Rendering for ZMQ
        if self.render == "zmq":
            
            # convert the numpy array to a PIL image
            frame = Image.fromarray(self.canvas)

            # Convert the image to RGBA mode and rawbytestring
            img = frame.convert("RGBA")
            rawimage = img.tobytes()

            # # send the request and receive back a "blank" response
            # # both of these are blocking
            self.socket.send(rawimage)
            message = self.socket.recv()

        # END - Rendering functions
        # # # # # # ## 

        # keep track of frame timing for FPS limiter
        self.prev_frame_time = time.perf_counter() # Track the time at which the frame was drawn
        self.frame_count += 1<|MERGE_RESOLUTION|>--- conflicted
+++ resolved
@@ -1,10 +1,6 @@
-<<<<<<< HEAD
 import numpy as np
 from matrix_library import shapes as s, controller as ctrl
 import time
-=======
-from matrix_library import shapes as s
->>>>>>> 8eb308cd
 from PIL import Image
 import platform
 import numpy as np
